import numpy as np
import datetime
import os
import requests
import pandas as pd
import re
import itertools
import matplotlib.pyplot as plt

PAD_ID = 0


class DateData:
    def __init__(self, n):
        np.random.seed(1)
        self.date_cn = []
        self.date_en = []
        for timestamp in np.random.randint(143835585, 2043835585, n):
            date = datetime.datetime.fromtimestamp(timestamp)
            self.date_cn.append(date.strftime("%y-%m-%d"))
            self.date_en.append(date.strftime("%d/%b/%Y"))
        self.vocab = set(
            [str(i) for i in range(0, 10)] + ["-", "/", "<GO>", "<EOS>"] + [
                i.split("/")[1] for i in self.date_en])
        self.v2i = {v: i for i, v in enumerate(sorted(list(self.vocab)), start=1)}
        self.v2i["<PAD>"] = PAD_ID
        self.vocab.add("<PAD>")
        self.i2v = {i: v for v, i in self.v2i.items()}
        self.x, self.y = [], []
        for cn, en in zip(self.date_cn, self.date_en):
            self.x.append([self.v2i[v] for v in cn])
            self.y.append(
                [self.v2i["<GO>"], ] + [self.v2i[v] for v in en[:3]] + [
                    self.v2i[en[3:6]], ] + [self.v2i[v] for v in en[6:]] + [
                    self.v2i["<EOS>"], ])
        self.x, self.y = np.array(self.x), np.array(self.y)
        self.start_token = self.v2i["<GO>"]
        self.end_token = self.v2i["<EOS>"]

    def sample(self, n=64):
        bi = np.random.randint(0, len(self.x), size=n)
        bx, by = self.x[bi], self.y[bi]
        decoder_len = np.full((len(bx),), by.shape[1] - 1, dtype=np.int32)
        return bx, by, decoder_len

    def idx2str(self, idx):
        x = []
        for i in idx:
            x.append(self.i2v[i])
            if i == self.end_token:
                break
        return "".join(x)

    @property
    def num_word(self):
        return len(self.vocab)


def pad_zero(seqs, max_len):
    padded = np.full((len(seqs), max_len), fill_value=PAD_ID, dtype=np.int32)
    for i, seq in enumerate(seqs):
        padded[i, :len(seq)] = seq
    return padded


def maybe_download_mrpc(save_dir="./MRPC/", proxy=None):
    train_url = 'https://dl.fbaipublicfiles.com/senteval/senteval_data/msr_paraphrase_train.txt'
    test_url = 'https://dl.fbaipublicfiles.com/senteval/senteval_data/msr_paraphrase_test.txt'
    os.makedirs(save_dir, exist_ok=True)
    proxies = {"http": proxy, "https": proxy}
    for url in [train_url, test_url]:
        raw_path = os.path.join(save_dir, url.split("/")[-1])
        if not os.path.isfile(raw_path):
            print("downloading from %s" % url)
            r = requests.get(url, proxies=proxies)
            with open(raw_path, "w") as f:
                f.write(r.text.replace('"', "<QUOTE>"))
                print("completed")


def _text_standardize(text):
    text = re.sub(r'—', '-', text)
    text = re.sub(r'–', '-', text)
    text = re.sub(r'―', '-', text)
    text = re.sub(r" \d+(,\d+)?(\.\d+)? ", " <NUM> ", text)
    text = re.sub(r" \d+-+?\d*", " <NUM>-", text)
    return text.strip()


def _process_mrpc(dir="./MRPC", rows=None):
    data = {"train": None, "test": None}
    files = os.listdir(dir)
    for f in files:
        df = pd.read_csv(os.path.join(dir, f), sep='\t', nrows=rows)
        k = "train" if "train" in f else "test"
        data[k] = {"is_same": df.iloc[:, 0].values, "s1": df["#1 String"].values, "s2": df["#2 String"].values}
    vocab = set()
    for n in ["train", "test"]:
        for m in ["s1", "s2"]:
            for i in range(len(data[n][m])):
                data[n][m][i] = _text_standardize(data[n][m][i].lower())
                cs = data[n][m][i].split(" ")
                vocab.update(set(cs))
    v2i = {v: i for i, v in enumerate(sorted(vocab), start=1)}
    v2i["<PAD>"] = PAD_ID
    v2i["<MASK>"] = len(v2i)
    v2i["<SEP>"] = len(v2i)
    v2i["<GO>"] = len(v2i)
    i2v = {i: v for v, i in v2i.items()}
    for n in ["train", "test"]:
        for m in ["s1", "s2"]:
            data[n][m+"id"] = [[v2i[v] for v in c.split(" ")] for c in data[n][m]]
    return data, v2i, i2v


class MRPCData:
    num_seg = 3
    pad_id = PAD_ID

<<<<<<< HEAD
        self.max_len = max_len * 2
        mlm_x = data["train"]["s1id"] + data["train"]["s2id"]  # list appending
        self.mlm_x = pad_zero(mlm_x, max_len=self.max_len)
        nsp_x = [data["train"]["s1id"][i] + data["train"]["s2id"][i] for i in range(len(data["train"]["s1id"]))]
        self.nsp_x = pad_zero(nsp_x, max_len=self.max_len)
=======
    def __init__(self, data_dir="./MRPC/", rows=None, proxy=None):
        maybe_download_mrpc(save_dir=data_dir, proxy=proxy)
        data, self.v2i, self.i2v = _process_mrpc(data_dir, rows)
        self.max_len = max(
            [len(s1) + len(s2) + 3 for s1, s2 in zip(
                data["train"]["s1id"] + data["test"]["s1id"], data["train"]["s2id"] + data["test"]["s2id"])])

        self.xlen = np.array([
            [
                len(data["train"]["s1id"][i]), len(data["train"]["s2id"][i])
             ] for i in range(len(data["train"]["s1id"]))], dtype=int)
        x = [
            [self.v2i["<GO>"]] + data["train"]["s1id"][i] + [self.v2i["<SEP>"]] + data["train"]["s2id"][i] + [self.v2i["<SEP>"]]
            for i in range(len(self.xlen))
        ]
        self.x = pad_zero(x, max_len=self.max_len)
>>>>>>> 2b5eb7af
        self.nsp_y = data["train"]["is_same"][:, None]

        self.seg = np.full(self.x.shape, self.num_seg-1, np.int32)
        for i in range(len(x)):
            si = self.xlen[i][0] + 2
            self.seg[i, :si] = 0
            si_ = si + self.xlen[i][1] + 1
            self.seg[i, si:si_] = 1

        self.word_ids = np.array(list(set(self.i2v.keys()).difference(
            [self.v2i[v] for v in ["<PAD>", "<MASK>", "<SEP>"]])))

    def sample(self, n):
        bi = np.random.randint(0, self.x.shape[0], size=n)
        bx, bs, bl, by = self.x[bi], self.seg[bi], self.xlen[bi], self.nsp_y[bi]
        return bx, bs, bl, by

    @property
    def num_word(self):
        return len(self.v2i)

    @property
    def mask_id(self):
        return self.v2i["<MASK>"]


class MRPCSingle:
    pad_id = PAD_ID

<<<<<<< HEAD
class MRPCData4GPT:
    def __init__(self, data_dir="./MRPC/", proxy=None):
        maybe_download_mrpc(save_dir="./MRPC/", proxy=proxy)
        data, v2i, i2v, max_len = _process_mrpc(dir, go="<GO> ", end=" <EOS>")
        max_len = max_len * 2 + 1
        unsupervised_x = data["train"]["s1id"] + data["train"]["s2id"]
        unsupervised_x = pad_zero(unsupervised_x, max_len=max_len)
        supervised_x = [data["train"]["s1id"][i] + data["train"]["s2id"][i] for i in range(len(data["train"]["s1id"]))]
        supervised_x = pad_zero(supervised_x, max_len=max_len)
        supervised_label = data["train"]["is_same"]
        print("task1 example: ", data["train"]["s1"][0])
        print("task2 example: ", data["train"]["s1"][0] + " " + data["train"]["s2"][0])
        return v2i, i2v, max_len, unsupervised_x, supervised_x, supervised_label
=======
    def __init__(self, data_dir="./MRPC/", rows=None, proxy=None):
        maybe_download_mrpc(save_dir=data_dir, proxy=proxy)
        data, self.v2i, self.i2v = _process_mrpc(data_dir, rows)

        self.max_len = max([len(s) + 2 for s in data["train"]["s1id"] + data["train"]["s2id"]])
        x = [
            [self.v2i["<GO>"]] + data["train"]["s1id"][i] + [self.v2i["<SEP>"]]
            for i in range(len(data["train"]["s1id"]))
        ]
        x += [
            [self.v2i["<GO>"]] + data["train"]["s2id"][i] + [self.v2i["<SEP>"]]
            for i in range(len(data["train"]["s2id"]))
        ]
        self.x = pad_zero(x, max_len=self.max_len)
        self.word_ids = np.array(list(set(self.i2v.keys()).difference([self.v2i["<PAD>"]])))

    def sample(self, n):
        bi = np.random.randint(0, self.x.shape[0], size=n)
        bx = self.x[bi]
        return bx

    @property
    def num_word(self):
        return len(self.v2i)
>>>>>>> 2b5eb7af


class Dataset:
    def __init__(self, x, y, v2i, i2v):
        self.x, self.y = x, y
        self.v2i, self.i2v = v2i, i2v
        self.vocab = v2i.keys()

    def sample(self, n):
        b_idx = np.random.randint(0, len(self.x), n)
        bx, by = self.x[b_idx], self.y[b_idx]
        return bx, by

    @property
    def num_word(self):
        return len(self.v2i)


def process_w2v_data(corpus, skip_window=2, method="skip_gram"):
    all_words = [sentence.split(" ") for sentence in corpus]
    all_words = np.array(list(itertools.chain(*all_words)))
    # vocab sort by decreasing frequency for the negative sampling below (nce_loss).
    vocab, v_count = np.unique(all_words, return_counts=True)
    vocab = vocab[np.argsort(v_count)[::-1]]

    print("all vocabularies sorted from more frequent to less frequent:\n", vocab)
    v2i = {v: i for i, v in enumerate(vocab)}
    i2v = {i: v for v, i in v2i.items()}

    # pair data
    pairs = []
    js = [i for i in range(-skip_window, skip_window + 1) if i != 0]

    for c in corpus:
        words = c.split(" ")
        w_idx = [v2i[w] for w in words]
        if method == "skip_gram":
            for i in range(len(w_idx)):
                for j in js:
                    if i + j < 0 or i + j >= len(w_idx):
                        continue
                    pairs.append((w_idx[i], w_idx[i + j]))  # (center, context) or (feature, target)
        elif method.lower() == "cbow":
            for i in range(skip_window, len(w_idx) - skip_window):
                context = []
                for j in js:
                    context.append(w_idx[i + j])
                pairs.append(context + [w_idx[i]])  # (contexts, center) or (feature, target)
        else:
            raise ValueError
    pairs = np.array(pairs)
    print("5 example pairs:\n", pairs[:5])
    if method.lower() == "skip_gram":
        x, y = pairs[:, 0], pairs[:, 1]
    elif method.lower() == "cbow":
        x, y = pairs[:, :-1], pairs[:, -1]
    else:
        raise ValueError
    return Dataset(x, y, v2i, i2v)


def show_w2v_word_embedding(model, data: Dataset, path):
    word_emb = model.embeddings.get_weights()[0]
    for i in range(data.num_word):
        c = "blue"
        try:
            int(data.i2v[i])
        except ValueError:
            c = "red"
        plt.text(word_emb[i, 0], word_emb[i, 1], s=data.i2v[i], color=c, weight="bold")
    plt.xlim(word_emb[:, 0].min() - .5, word_emb[:, 0].max() + .5)
    plt.ylim(word_emb[:, 1].min() - .5, word_emb[:, 1].max() + .5)
    plt.xticks(())
    plt.yticks(())
    plt.xlabel("embedding dim1")
    plt.ylabel("embedding dim2")
    os.makedirs(os.path.dirname(path), exist_ok=True)
    plt.savefig(path, dpi=300, format="png")
    plt.show()<|MERGE_RESOLUTION|>--- conflicted
+++ resolved
@@ -117,13 +117,6 @@
     num_seg = 3
     pad_id = PAD_ID
 
-<<<<<<< HEAD
-        self.max_len = max_len * 2
-        mlm_x = data["train"]["s1id"] + data["train"]["s2id"]  # list appending
-        self.mlm_x = pad_zero(mlm_x, max_len=self.max_len)
-        nsp_x = [data["train"]["s1id"][i] + data["train"]["s2id"][i] for i in range(len(data["train"]["s1id"]))]
-        self.nsp_x = pad_zero(nsp_x, max_len=self.max_len)
-=======
     def __init__(self, data_dir="./MRPC/", rows=None, proxy=None):
         maybe_download_mrpc(save_dir=data_dir, proxy=proxy)
         data, self.v2i, self.i2v = _process_mrpc(data_dir, rows)
@@ -140,7 +133,6 @@
             for i in range(len(self.xlen))
         ]
         self.x = pad_zero(x, max_len=self.max_len)
->>>>>>> 2b5eb7af
         self.nsp_y = data["train"]["is_same"][:, None]
 
         self.seg = np.full(self.x.shape, self.num_seg-1, np.int32)
@@ -170,21 +162,6 @@
 class MRPCSingle:
     pad_id = PAD_ID
 
-<<<<<<< HEAD
-class MRPCData4GPT:
-    def __init__(self, data_dir="./MRPC/", proxy=None):
-        maybe_download_mrpc(save_dir="./MRPC/", proxy=proxy)
-        data, v2i, i2v, max_len = _process_mrpc(dir, go="<GO> ", end=" <EOS>")
-        max_len = max_len * 2 + 1
-        unsupervised_x = data["train"]["s1id"] + data["train"]["s2id"]
-        unsupervised_x = pad_zero(unsupervised_x, max_len=max_len)
-        supervised_x = [data["train"]["s1id"][i] + data["train"]["s2id"][i] for i in range(len(data["train"]["s1id"]))]
-        supervised_x = pad_zero(supervised_x, max_len=max_len)
-        supervised_label = data["train"]["is_same"]
-        print("task1 example: ", data["train"]["s1"][0])
-        print("task2 example: ", data["train"]["s1"][0] + " " + data["train"]["s2"][0])
-        return v2i, i2v, max_len, unsupervised_x, supervised_x, supervised_label
-=======
     def __init__(self, data_dir="./MRPC/", rows=None, proxy=None):
         maybe_download_mrpc(save_dir=data_dir, proxy=proxy)
         data, self.v2i, self.i2v = _process_mrpc(data_dir, rows)
@@ -209,7 +186,6 @@
     @property
     def num_word(self):
         return len(self.v2i)
->>>>>>> 2b5eb7af
 
 
 class Dataset:
