--- conflicted
+++ resolved
@@ -63,13 +63,8 @@
         _k, _v = self.wk(k), self.wv(v)     # [n, step, h*h_dim]
         _q = self.split_heads(_q)  # [n, h, q_step, h_dim]
         _k, _v = self.split_heads(_k), self.split_heads(_v)  # [n, h, step, h_dim]
-<<<<<<< HEAD
-        context = self.scaled_dot_product_attention(_q, _k, _v, training, mask)     # [n, q_step, h*dv]
-        o = self.o_dense(context)           # [n, step, model_dim]
-=======
         context = self.scaled_dot_product_attention(_q, _k, _v, mask)     # [n, q_step, h*dv]
         o = self.o_dense(context)       # [n, step, dim]
->>>>>>> 2b5eb7af
         o = self.o_drop(o, training=training)
         return o
 
@@ -106,14 +101,6 @@
     def __init__(self, n_head, model_dim, drop_rate):
         super().__init__()
         self.bn = [keras.layers.BatchNormalization() for _ in range(2)]
-<<<<<<< HEAD
-        self.multi_head = MultiHead(n_head, model_dim, drop_rate)
-        self.ffn = PositionWiseFFN(model_dim, drop_rate)
-
-    def __call__(self, xz, training, mask):
-        xz = self.bn[0](self.multi_head(xz, xz, xz, mask, training) + xz, training)  # [n, step, model_dim]
-        o = self.bn[1](self.ffn(xz, training) + xz, training)     # [n, step, model_dim]
-=======
         self.mh = MultiHead(n_head, model_dim, drop_rate)
         self.ffn = PositionWiseFFN(model_dim)
         self.drop = keras.layers.Dropout(drop_rate)
@@ -123,7 +110,6 @@
         o1 = self.bn[0](attn + xz, training)
         ffn = self.drop(self.ffn.call(o1), training)
         o = self.bn[1](ffn + xz, training)         # [n, step, dim]
->>>>>>> 2b5eb7af
         return o
 
 
@@ -142,16 +128,6 @@
     def __init__(self, n_head, model_dim, drop_rate):
         super().__init__()
         self.bn = [keras.layers.BatchNormalization() for _ in range(3)]
-<<<<<<< HEAD
-        self.multi_head1 = MultiHead(n_head, model_dim, drop_rate)
-        self.multi_head2 = MultiHead(n_head, model_dim, drop_rate)
-        self.ffn = PositionWiseFFN(model_dim, drop_rate)
-
-    def __call__(self, yz, xz, training, mask):
-        yz = self.bn[0](self.multi_head1(yz, yz, yz, mask, training) + yz, training)
-        yz = self.bn[1](self.multi_head2(yz, xz, xz, None, training) + yz, training)
-        o = self.bn[2](self.ffn(yz, training) + yz, training)
-=======
         self.drop = keras.layers.Dropout(drop_rate)
         self.mh = [MultiHead(n_head, model_dim, drop_rate) for _ in range(2)]
         self.ffn = PositionWiseFFN(model_dim)
@@ -163,7 +139,6 @@
         o2 = self.bn[1](attn + o1, training)
         ffn = self.drop(self.ffn.call(o2), training)
         o = self.bn[2](ffn + o2, training)
->>>>>>> 2b5eb7af
         return o
 
 
@@ -181,8 +156,8 @@
 class Transformer(keras.Model):
     def __init__(self, model_dim, max_len, n_layer, n_head, n_vocab, drop_rate=0.1, padding_idx=0):
         super().__init__()
+        self.max_len = max_len
         self.padding_idx = padding_idx
-        self.max_len = max_len
 
         self.embed = PositionEmbedding(max_len, model_dim, n_vocab)
         self.encoder = Encoder(n_head, model_dim, drop_rate, n_layer)
@@ -192,19 +167,12 @@
         self.cross_entropy = keras.losses.SparseCategoricalCrossentropy(from_logits=True, reduction="none")
         self.opt = keras.optimizers.Adam(0.002)
 
-<<<<<<< HEAD
-    def __call__(self, x, y, training=None):
-        x_embed, y_embed = self.embedding(x, y)
-        encoded_z = self.encoder(x_embed, training, self._pad_mask(x))
-        decoded_z = self.decoder(y_embed, encoded_z, training, self._look_ahead_mask())
-=======
     def call(self, x, y, training=None):
         x_embed, y_embed = self.embed(x), self.embed(y)
         pad_mask = self._pad_mask(x)
         encoded_z = self.encoder.call(x_embed, training, mask=pad_mask)
         decoded_z = self.decoder.call(
             y_embed, encoded_z, training, look_ahead_mask=self._look_ahead_mask(x), pad_mask=pad_mask)
->>>>>>> 2b5eb7af
         o = self.o(decoded_z)
         return o
 
@@ -221,13 +189,8 @@
         return tf.math.equal(seqs, self.padding_idx)
 
     def _pad_mask(self, seqs):
-<<<<<<< HEAD
-        _seqs = tf.cast(tf.math.equal(seqs, self.padding_idx), tf.float32)
-        return _seqs[:, tf.newaxis, tf.newaxis, :]  # (n, 1, 1, step)
-=======
         mask = tf.cast(self._pad_bool(seqs), tf.float32)
         return mask[:, tf.newaxis, tf.newaxis, :]  # (n, 1, 1, step)
->>>>>>> 2b5eb7af
 
     def _look_ahead_mask(self, seqs):
         mask = 1 - tf.linalg.band_part(tf.ones((self.max_len, self.max_len)), -1, 0)
@@ -235,14 +198,8 @@
         return mask  # (step, step)
 
     def translate(self, src, v2i, i2v):
-<<<<<<< HEAD
-        src_pad = utils.pad_zero(np.array([v2i[v] for v in src])[None, :], self.max_len)
-        tgt_seq = "<GO>"
-        tgt = utils.pad_zero(np.array([v2i[tgt_seq], ])[None, :], self.max_len + 1)
-=======
         src_pad = utils.pad_zero(src, self.max_len)
         tgt = utils.pad_zero(np.array([[v2i["<GO>"], ] for _ in range(len(src))]), self.max_len+1)
->>>>>>> 2b5eb7af
         tgti = 0
         x_embed = self.embed(src_pad)
         encoded_z = self.encoder.call(x_embed, False, mask=self._pad_mask(src_pad))
@@ -276,11 +233,7 @@
     for t in range(step):
         bx, by, seq_len = data.sample(64)
         bx, by = utils.pad_zero(bx, max_len=MAX_LEN), utils.pad_zero(by, max_len=MAX_LEN + 1)
-<<<<<<< HEAD
-        loss = model.step(bx, by)
-=======
         loss, logits = model.step(bx, by)
->>>>>>> 2b5eb7af
         if t % 50 == 0:
             logits = logits[0].numpy()
             t1 = time.time()
